require_relative 'test_helper'

<<<<<<< HEAD
describe "Cashflows" do
  describe "an array of numeric cashflows" do
    it "should have an Internal Rate of Return" do
      assert_equal D("0.143"), [-4000,1200,1410,1875,1050].irr.round(3)
      assert_raises(ArgumentError) { [10,20,30].irr }
=======
require 'flt/d'
require 'minitest/unit'
require 'shoulda'

class TestCashflows < Test::Unit::TestCase
  context "an array of numeric cashflows" do
    should "have an Internal Rate of Return" do
      assert_equal D("0.143"), [-4000, 1200, 1410, 1875, 1050].irr.round(3)
      assert_raises(ArgumentError) { [10, 20, 30].irr }
>>>>>>> 5a4adbaf
    end

    it "should have a Net Present Value" do
      assert_equal D("49.211"), [-100.0, 60, 60, 60].npv(0.1).round(3)
    end
  end
<<<<<<< HEAD
  describe "an array of Transactions" do
    before(:all) do
      @xactions=[]
      @xactions << Transaction.new(-1000, :date => Time.new(1985,01,01))
      @xactions << Transaction.new(  600, :date => Time.new(1990,01,01))
      @xactions << Transaction.new(  600, :date => Time.new(1995,01,01))
=======
  context "an array of Transactions" do
    setup do
      @xactions = []
      @xactions << Transaction.new(-1000, :date => Time.new(1985, 1, 1))
      @xactions << Transaction.new(  600, :date => Time.new(1990, 1, 1))
      @xactions << Transaction.new(  600, :date => Time.new(1995, 1, 1))
>>>>>>> 5a4adbaf
    end

    it "should have an Internal Rate of Return" do
      assert_equal D("0.024851"), @xactions.xirr.effective.round(6)
      assert_raises(ArgumentError) { @xactions[1, 2].xirr }
    end

    it "should have a Net Present Value" do
      assert_equal D("-937.41"), @xactions.xnpv(0.6).round(2)
    end
  end
end<|MERGE_RESOLUTION|>--- conflicted
+++ resolved
@@ -1,43 +1,23 @@
 require_relative 'test_helper'
 
-<<<<<<< HEAD
 describe "Cashflows" do
   describe "an array of numeric cashflows" do
     it "should have an Internal Rate of Return" do
       assert_equal D("0.143"), [-4000,1200,1410,1875,1050].irr.round(3)
       assert_raises(ArgumentError) { [10,20,30].irr }
-=======
-require 'flt/d'
-require 'minitest/unit'
-require 'shoulda'
-
-class TestCashflows < Test::Unit::TestCase
-  context "an array of numeric cashflows" do
-    should "have an Internal Rate of Return" do
-      assert_equal D("0.143"), [-4000, 1200, 1410, 1875, 1050].irr.round(3)
-      assert_raises(ArgumentError) { [10, 20, 30].irr }
->>>>>>> 5a4adbaf
     end
 
     it "should have a Net Present Value" do
       assert_equal D("49.211"), [-100.0, 60, 60, 60].npv(0.1).round(3)
     end
   end
-<<<<<<< HEAD
+
   describe "an array of Transactions" do
     before(:all) do
       @xactions=[]
-      @xactions << Transaction.new(-1000, :date => Time.new(1985,01,01))
-      @xactions << Transaction.new(  600, :date => Time.new(1990,01,01))
-      @xactions << Transaction.new(  600, :date => Time.new(1995,01,01))
-=======
-  context "an array of Transactions" do
-    setup do
-      @xactions = []
       @xactions << Transaction.new(-1000, :date => Time.new(1985, 1, 1))
       @xactions << Transaction.new(  600, :date => Time.new(1990, 1, 1))
       @xactions << Transaction.new(  600, :date => Time.new(1995, 1, 1))
->>>>>>> 5a4adbaf
     end
 
     it "should have an Internal Rate of Return" do
